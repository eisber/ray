import logging
import os
import time
import uuid

from azure.common.exceptions import CloudError, AuthenticationError
from azure.common.client_factory import get_client_from_cli_profile
from azure.mgmt.authorization import AuthorizationManagementClient
from azure.mgmt.network import NetworkManagementClient
from azure.mgmt.resource import ResourceManagementClient
from azure.mgmt.msi import ManagedServiceIdentityClient
import paramiko

RETRIES = 30
MSI_NAME = "ray-msi-user-identity"
NSG_NAME = "ray-nsg"
SUBNET_NAME = "ray-subnet"
VNET_NAME = "ray-vnet"

logger = logging.getLogger(__name__)


def bootstrap_azure(config):
    config = _configure_resource_group(config)
    config = _configure_msi_user(config)
    config = _configure_key_pair(config)
    config = _configure_network(config)
    return config


def _get_client(client_class, config):
    kwargs = {}
    if "subscription_id" in config["provider"]:
        kwargs["subscription_id"] = config["provider"]["subscription_id"]

    return get_client_from_cli_profile(client_class=client_class, **kwargs)


def _configure_resource_group(config):
    # TODO: look at availability sets
    # https://docs.microsoft.com/en-us/azure/virtual-machines/windows/tutorial-availability-sets
    resource_client = _get_client(ResourceManagementClient, config)

    subscription_id = resource_client.config.subscription_id
    logger.info("Using subscription id: %s", subscription_id)
    config["provider"]["subscription_id"] = subscription_id

    assert "resource_group" in config["provider"], (
        "Provider config must include resource_group field")
    resource_group = config["provider"]["resource_group"]

    assert "location" in config["provider"], (
        "Provider config must include location field")
    params = {"location": config["provider"]["location"]}

    if "tags" in config["provider"]:
        params["tags"] = config["provider"]["tags"]

    logger.info("Creating/Updating Resource Group: %s", resource_group)
    resource_client.resource_groups.create_or_update(
        resource_group_name=resource_group, parameters=params)

    return config


def _configure_msi_user(config):
    msi_client = _get_client(ManagedServiceIdentityClient, config)
    resource_client = _get_client(ResourceManagementClient, config)
    auth_client = _get_client(AuthorizationManagementClient, config)

    resource_group = config["provider"]["resource_group"]
    location = config["provider"]["location"]

    resource_group_id = resource_client.resource_groups.get(resource_group).id
    try:
        identity = msi_client.user_assigned_identities.list_by_resource_group(
            resource_group_name=resource_group,
            filter="name eq '{}'".format(MSI_NAME)).next()
        logger.info("Found MSI User Assigned Identity: %s", MSI_NAME)
    except StopIteration:
        logger.info("Creating MSI User Assigned Identity: %s", MSI_NAME)
        identity = msi_client.user_assigned_identities.create_or_update(
            resource_group_name=resource_group,
<<<<<<< HEAD
            resource_name="ray-identity-{}".format(uuid.uuid4()),
=======
            resource_name=MSI_NAME,
>>>>>>> 67c2d038
            location=location)

    identity_id = identity.id
    principal_id = identity.principal_id
    config["provider"]["msi_identity_id"] = identity_id
    config["provider"]["msi_identity_principal_id"] = principal_id

    # assign Contributor role for MSI User Identity to resource group
    role_id = auth_client.role_definitions.list(
        scope=resource_group_id, filter="roleName eq 'Contributor'").next().id
    role_params = {"role_definition_id": role_id, "principal_id": principal_id}

    for _ in range(RETRIES):
        try:
            filter_expr = "principalId eq '{}'".format(principal_id)
            assignments = auth_client.role_assignments.list_for_scope(
                scope=resource_group_id, filter=filter_expr)

            if any(a.role_definition_id == role_id for a in assignments):
                break

            auth_client.role_assignments.create(
                scope=resource_group_id,
                role_assignment_name=uuid.uuid4(),
                parameters=role_params)
            logger.info("Assigning Contributor Role to MSI User")
        except CloudError as ce:
            if ce.inner_exception.error == "PrincipalNotFound":
                time.sleep(5)
    else:
        raise Exception(
            "Failed to create contributor role assignment (timeout)")

    return config


def _configure_key_pair(config):
    ssh_user = config["auth"]["ssh_user"]
    private_key_path = config["auth"].get("ssh_private_key")
    if private_key_path:
        # skip key generation if it is manually specified
        assert os.path.exists(private_key_path), (
            "Could not find private ssh key: {}".format(private_key_path))

        # make sure public key also exists
        public_key_path = config["auth"]["ssh_public_key"]
        assert os.path.exists(public_key_path), (
            "Could not find public ssh key: {}".format(public_key_path))
    else:
        resource_group = config["provider"]["resource_group"]

        # look for an existing key pair
        key_name = "ray_azure_{}_{}".format(resource_group, ssh_user)
        public_key_path = os.path.expanduser("~/.ssh/{}.pub".format(key_name))
        private_key_path = os.path.expanduser("~/.ssh/{}.pem".format(key_name))

    if os.path.exists(public_key_path) and os.path.exists(private_key_path):
        logger.info("Found SSH key pair: %s", key_name)
        with open(public_key_path, "r") as f:
            public_key = f.read()
    else:
        public_key, private_key_path = _generate_ssh_keys(key_name)
        logger.info("Creating SSH key pair: %s", key_name)

    config["auth"]["ssh_private_key"] = private_key_path

    os_profile = {
        "admin_username": ssh_user,
        "computer_name": None,
        "linux_configuration": {
            "disable_password_authentiation": True,
            "ssh": {
                "public_keys": [{
                    "key_data": public_key,
                    "path": "/home/{}/.ssh/authorized_keys".format(ssh_user)
                }]
            }
        }
    }
    for node_type in ["head_node", "worker_nodes"]:
        config[node_type]["os_profile"] = os_profile

    return config


def _configure_network(config):
    # skip this if subnet is manually set in configuration yaml
    if "subnet_id" in config["provider"]:
        return config

    location = config["provider"]["location"]
    resource_group = config["provider"]["resource_group"]
    network_client = _get_client(NetworkManagementClient, config)

    vnets = []
    for _ in range(RETRIES):
        try:
            vnets = list(
                network_client.virtual_networks.list(
                    resource_group_name=resource_group,
                    filter="name eq '{}'".format(VNET_NAME)))
            break
        except CloudError:
            time.sleep(1)
        except AuthenticationError:
            # wait for service principal authorization to populate
            time.sleep(1)

    # can't update vnet if subnet already exists
    if not vnets:
        # create vnet
        logger.info("Creating/Updating VNet: %s", VNET_NAME)
        vnet_params = {
            "location": location,
            "address_space": {
                "address_prefixes": ["10.0.0.0/16"]
            }
        }
        network_client.virtual_networks.create_or_update(
            resource_group_name=resource_group,
            virtual_network_name=VNET_NAME,
            parameters=vnet_params).wait()

    # create subnet
    logger.info("Creating/Updating Subnet: %s", SUBNET_NAME)
    subnet_params = {"address_prefix": "10.0.0.0/24"}
    subnet = network_client.subnets.create_or_update(
        resource_group_name=resource_group,
        virtual_network_name=VNET_NAME,
        subnet_name=SUBNET_NAME,
        subnet_parameters=subnet_params).result()

    config["provider"]["subnet_id"] = subnet.id

    # create network security group
    logger.info("Creating/Updating Network Security Group: %s", NSG_NAME)
    nsg_params = {
        "location": location,
        "security_rules": [{
            "protocol": "Tcp",
            "source_port_range": "*",
            "source_address_prefix": "*",
            "destination_port_range": "22",
            "destination_address_prefix": "*",
            "access": "Allow",
            "priority": 300,
            "direction": "Inbound",
            "name": "ssh_rule"
        }]
    }
    network_client.network_security_groups.create_or_update(
        resource_group_name=resource_group,
        network_security_group_name=NSG_NAME,
        parameters=nsg_params).wait()

    return config


def _generate_ssh_keys(key_name):
    """Generate and store public and private keys"""
    public_key_path = os.path.expanduser("~/.ssh/{}.pub".format(key_name))
    private_key_path = os.path.expanduser("~/.ssh/{}.pem".format(key_name))

    ssh_dir, _ = os.path.split(private_key_path)
    if not os.path.exists(ssh_dir):
        os.makedirs(ssh_dir)
        os.chmod(ssh_dir, 0o700)

    key = paramiko.RSAKey.generate(2048)
    key.write_private_key_file(private_key_path)
    os.chmod(private_key_path, 0o600)

    with open(public_key_path, "w") as public_key_file:
        public_key = "%s %s" % (key.get_name(), key.get_base64())
        public_key_file.write(public_key)
    os.chmod(public_key_path, 0o644)

    return public_key, private_key_path<|MERGE_RESOLUTION|>--- conflicted
+++ resolved
@@ -81,11 +81,7 @@
         logger.info("Creating MSI User Assigned Identity: %s", MSI_NAME)
         identity = msi_client.user_assigned_identities.create_or_update(
             resource_group_name=resource_group,
-<<<<<<< HEAD
-            resource_name="ray-identity-{}".format(uuid.uuid4()),
-=======
             resource_name=MSI_NAME,
->>>>>>> 67c2d038
             location=location)
 
     identity_id = identity.id
